# @package _global_

# specify here default training configuration
defaults:
  - _self_
  - datamodule: base_datamodule.yaml
  - model: wavenet_intens.yaml
  - callbacks: default.yaml
  - logger: comet.yaml # set logger here or use command line (e.g. `python train.py logger=tensorboard`)
  - trainer: default.yaml
  - log_dir: default.yaml

  # experiment configs allow for version control of specific configurations
  # e.g. best hyperparameters for each combination of model and datamodule
  - experiment: null

  # debugging config (enable through command line, e.g. `python train.py debug=default)
  - debug: null

  # config for hyperparameter optimization
  - hparams_search: null

  # optional local config for machine/user specific settings
  # it's optional since it doesn't need to exist and is excluded from version control
  - optional local: default.yaml

# path to original working directory
# hydra hijacks working directory by changing it to the new log directory
# https://hydra.cc/docs/next/tutorials/basic/running_your_app/working_directory
original_work_dir: ${hydra:runtime.cwd}

# path to folder with data
<<<<<<< HEAD
data_dir: ${original_work_dir}/data/amz7k
unix_time: True
=======
data_dir: ${original_work_dir}/data/IPTV #sinth_dset
unix_time: False
>>>>>>> a4397df7

# pretty print config at the start of the run using Rich library
print_config: True

# disable python warnings if they annoy you
ignore_warnings: True

# set False to skip model training
train: True

# evaluate on test set, using best model weights achieved during training
# lightning chooses best weights based on the metric specified in checkpoint callback
test: True

# seed for random number generators in pytorch, numpy and python.random
seed: null

# default name for the experiment, determines logging folder path
# (you can overwrite this name in experiment configs)
name: "train_wn_intens"<|MERGE_RESOLUTION|>--- conflicted
+++ resolved
@@ -30,13 +30,9 @@
 original_work_dir: ${hydra:runtime.cwd}
 
 # path to folder with data
-<<<<<<< HEAD
-data_dir: ${original_work_dir}/data/amz7k
-unix_time: True
-=======
+
 data_dir: ${original_work_dir}/data/IPTV #sinth_dset
 unix_time: False
->>>>>>> a4397df7
 
 # pretty print config at the start of the run using Rich library
 print_config: True
