--- conflicted
+++ resolved
@@ -2,11 +2,7 @@
 
 data_dir: ${data_dir}
 unix_time: ${unix_time}
-<<<<<<< HEAD
-batch_size: 60
-=======
 batch_size: 64  #IPTV works only with small batch size, for example 2
->>>>>>> a4397df7
 train_val_test_split: [0.8, 0.1, 0.1]
 num_workers: 0
 pin_memory: False
