--- conflicted
+++ resolved
@@ -2,11 +2,7 @@
 
 net:
   _target_: src.models.components.baselines.thp.Transformer
-<<<<<<< HEAD
-  num_types: 8
-=======
   num_types: 16
->>>>>>> a4397df7
   d_model: 256
   d_rnn: 128
   d_inner: 1024
