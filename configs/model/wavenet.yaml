_target_: src.models.base_model.BaseEventModule

net:
  _target_: src.models.components.baselines.wavenet.WaveNet
  hyperparams: 
    nb_layers: 9
    kernel_size: 5
    nb_filters: 16
  in_channels: 32
<<<<<<< HEAD
  num_types: 8
=======
  num_types: 16
>>>>>>> a4397df7
metrics:
  _target_: src.metrics.baselines.wavenet.WNMetrics
  return_time_metric:
    _target_: src.utils.metrics.MAE
  event_type_metric:
    _target_: src.utils.metrics.Accuracy
optimizer:
  name: adam
  params:
    lr: 1e-3
    weight_decay: 1e-5<|MERGE_RESOLUTION|>--- conflicted
+++ resolved
@@ -7,11 +7,7 @@
     kernel_size: 5
     nb_filters: 16
   in_channels: 32
-<<<<<<< HEAD
-  num_types: 8
-=======
   num_types: 16
->>>>>>> a4397df7
 metrics:
   _target_: src.metrics.baselines.wavenet.WNMetrics
   return_time_metric:
