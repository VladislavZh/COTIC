--- conflicted
+++ resolved
@@ -40,15 +40,8 @@
             tensor_times[i,:l] = times[i]
             dts = torch.concat([dts,times[i][1:]-times[i][:-1]])
             tensor_events[i,:l] = events[i] + 1
-<<<<<<< HEAD
-
         return tensor_times, tensor_events.long()
-
-=======
         
-        return tensor_times, tensor_events.long()
-    
->>>>>>> 5846d0b4
     def __len__(self):
         return len(self.__times)
 
